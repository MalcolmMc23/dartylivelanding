--- conflicted
+++ resolved
@@ -175,7 +175,6 @@
             <span className="font-medium">{estimatedWait}</span>
           </div>
 
-<<<<<<< HEAD
           {/* Priority Badge */}
           {isPriority && (
             <div className="text-center">
@@ -185,19 +184,11 @@
             </div>
           )}
 
-          {isWaiting && position === 1 && (
-            <div className="text-xs text-blue-600 font-medium">
-              🎯 You&apos;re next in line!
-            </div>
-          )}
-        </div>
-=======
         {isWaiting && position === 1 && (
           <div className="text-xs text-blue-600 font-medium">
             🎯 You&apos;re next in line!
           </div>
         )}
->>>>>>> a734a868
       </CardContent>
     </Card>
   );
