import redis from '../../lib/redis';
import { ACTIVE_MATCHES, MATCHING_QUEUE } from './constants';
import { UserDataInQueue, ActiveMatch } from './types';
import { addUserToQueue, removeUserFromQueue } from './queueManager';
import { trackUserAlone, stopTrackingUserAlone } from './aloneUserManager';
<<<<<<< HEAD
import { validateMatch } from './matchValidator';
=======
import { checkPendingLeftBehindState } from './leftBehindUserHandler';
>>>>>>> a734a868

const ROOM_OCCUPANCY_KEY = 'room_occupancy';
const USER_ROOM_MAPPING = 'user_room_mapping';

export interface RoomOccupancy {
  roomName: string;
  participants: string[];
  lastUpdated: number;
  isActive: boolean;
}

export interface UserRoomState {
  username: string;
  roomName: string;
  isAlone: boolean;
  lastUpdated: number;
  shouldBeInQueue: boolean;
}

/**
 * Update room occupancy from LiveKit webhook or client-side events
 */
export async function updateRoomOccupancy(
  roomName: string, 
  participants: string[]
): Promise<void> {
  const now = Date.now();
  
  const occupancy: RoomOccupancy = {
    roomName,
    participants: participants.filter(p => p && p.trim() !== ''),
    lastUpdated: now,
    isActive: participants.length > 0
  };
  
  // Store room occupancy
  await redis.hset(ROOM_OCCUPANCY_KEY, roomName, JSON.stringify(occupancy));
  
  // Update user-room mappings
  for (const participant of occupancy.participants) {
    const userState: UserRoomState = {
      username: participant,
      roomName,
      isAlone: occupancy.participants.length === 1,
      lastUpdated: now,
      shouldBeInQueue: occupancy.participants.length === 1
    };
    
    await redis.hset(USER_ROOM_MAPPING, participant, JSON.stringify(userState));
  }
  
  // Handle users who are alone in rooms
  if (occupancy.participants.length === 1) {
    const aloneUser = occupancy.participants[0];
    console.log(`User ${aloneUser} is alone in room ${roomName}, starting alone tracking`);
    
    // Check if there's an active match for this room and validate it
    const matchData = await redis.hget(ACTIVE_MATCHES, roomName);
    let useDemo = false;
    
    if (matchData) {
      try {
        const match = JSON.parse(matchData) as ActiveMatch;
        useDemo = match.useDemo || false;
        
        // Validate the match - if only one user is in the room, the match is invalid
        const isValidMatch = await validateMatch(roomName);
        if (!isValidMatch) {
          console.log(`Match ${roomName} is invalid (only one user in room), cleaning up and requeuing ${aloneUser}`);
          
          // Remove the invalid match
          await redis.hdel(ACTIVE_MATCHES, roomName);
          
          // Add the alone user back to queue with 'in_call' state
          await addUserToQueue(aloneUser, useDemo, 'in_call', roomName);
          
          console.log(`Cleaned up invalid match and requeued ${aloneUser} in room ${roomName}`);
          return; // Exit early since we've handled this case
        }
      } catch (e) {
        console.error('Error parsing match data:', e);
      }
    }
    
    // Start tracking this user as alone (will be reset after 5 seconds if still alone)
    await trackUserAlone(aloneUser, roomName, useDemo);
    
    // Also ensure the alone user is in the queue with 'in_call' state for immediate matching
    await ensureUserInQueue(aloneUser, roomName);
  } else if (occupancy.participants.length > 1) {
    // If there are multiple participants, stop tracking any of them as alone
    for (const participant of occupancy.participants) {
      await stopTrackingUserAlone(participant);
    }
  }
  
  // Clean up empty rooms
  if (occupancy.participants.length === 0) {
    await cleanupEmptyRoom(roomName);
  }
  
  console.log(`Updated room occupancy for ${roomName}: ${occupancy.participants.length} participants`);
}

/**
 * Ensure a user who is alone in a room is properly queued for matching
 */
async function ensureUserInQueue(username: string, roomName: string): Promise<void> {
  try {
<<<<<<< HEAD
    // First check if user is already matched (they might have found a match while we were processing)
    const activeMatch = await checkUserInActiveMatch(username);
    if (activeMatch) {
      console.log(`User ${username} is already in an active match, not adding to queue`);
=======
    // First check if user has a pending left-behind state being processed
    const pendingState = await checkPendingLeftBehindState(username);
    if (pendingState.hasPendingState) {
      console.log(`User ${username} has pending left-behind state, skipping queue operation`);
>>>>>>> a734a868
      return;
    }
    
    // Check if user is already in queue
    const queueStatus = await getUserQueueStatus(username);
    
    if (!queueStatus || queueStatus.status === 'not_in_queue') {
      console.log(`User ${username} is alone in room ${roomName} but not in queue, adding them`);
      
      // Get user's demo preference from active match if available
      let useDemo = false;
      const matchData = await redis.hget(ACTIVE_MATCHES, roomName);
      if (matchData) {
        try {
          const match = JSON.parse(matchData) as ActiveMatch;
          useDemo = match.useDemo || false;
        } catch (e) {
          console.error('Error parsing match data:', e);
        }
      }
      
      // Add user to queue with 'in_call' state (high priority)
      const result = await addUserToQueue(username, useDemo, 'in_call', roomName);
      if (result.added) {
        console.log(`Successfully added ${username} to queue with 'in_call' state`);
      } else {
        console.log(`Failed to add ${username} to queue: ${result.reason}`);
      }
    } else if (queueStatus.status === 'waiting' && queueStatus.roomName !== roomName) {
      // User is in queue but with wrong state or room, update to 'in_call'
      console.log(`User ${username} is in queue as 'waiting' but should be 'in_call' in room ${roomName}, updating`);
      
      // Remove and re-add with correct state
      await removeUserFromQueue(username);
      
      let useDemo = false;
      const matchData = await redis.hget(ACTIVE_MATCHES, roomName);
      if (matchData) {
        try {
          const match = JSON.parse(matchData) as ActiveMatch;
          useDemo = match.useDemo || false;
        } catch (e) {
          console.error('Error parsing match data:', e);
        }
      }
      
      const result = await addUserToQueue(username, useDemo, 'in_call', roomName);
      if (result.added) {
        console.log(`Successfully updated ${username} to 'in_call' state in room ${roomName}`);
      } else {
        console.log(`Failed to update ${username} queue state: ${result.reason}`);
      }
    } else if (queueStatus.status === 'in_call' && queueStatus.roomName === roomName) {
      console.log(`User ${username} is already properly queued for room ${roomName}`);
    }
  } catch (error) {
    console.error(`Error ensuring user ${username} is in queue:`, error);
  }
}

// Helper to check if user is in an active match
async function checkUserInActiveMatch(username: string): Promise<{ roomName: string; matchedWith: string } | null> {
  const allMatches = await redis.hgetall(ACTIVE_MATCHES);
  
  for (const [roomName, matchData] of Object.entries(allMatches)) {
    try {
      const match = JSON.parse(matchData as string);
      if (match.user1 === username || match.user2 === username) {
        return {
          roomName,
          matchedWith: match.user1 === username ? match.user2 : match.user1
        };
      }
    } catch (e) {
      console.error('Error parsing match data:', e);
    }
  }
  
  return null;
}

/**
 * Get user's current queue status
 */
async function getUserQueueStatus(username: string): Promise<{ status: string; roomName?: string } | null> {
  try {
    const allQueuedUsersRaw = await redis.zrange(MATCHING_QUEUE, 0, -1);
    
    for (const userData of allQueuedUsersRaw) {
      try {
        const user = JSON.parse(userData) as UserDataInQueue;
        if (user.username === username) {
          return {
            status: user.state,
            roomName: user.roomName
          };
        }
      } catch (e) {
        console.error('Error parsing user data:', e);
      }
    }
    
    return { status: 'not_in_queue' };
  } catch (error) {
    console.error(`Error getting queue status for ${username}:`, error);
    return null;
  }
}

/**
 * Clean up empty room data
 */
async function cleanupEmptyRoom(roomName: string): Promise<void> {
  try {
    console.log(`Cleaning up empty room: ${roomName}`);
    
    // Check if there's an active match for this room before cleaning up
    const matchData = await redis.hget(ACTIVE_MATCHES, roomName);
    if (matchData) {
      try {
        const match = JSON.parse(matchData) as ActiveMatch;
        const matchAge = Date.now() - match.matchedAt;
        
        // If the match is less than 2 minutes old, don't clean up yet
        if (matchAge < 120000) {
          console.log(`Room ${roomName} has recent active match (${matchAge}ms old), not cleaning up yet`);
          return;
        }
      } catch (e) {
        console.error('Error parsing match data during cleanup:', e);
      }
    }
    
    // Remove from all tracking systems
    await redis.hdel(ROOM_OCCUPANCY_KEY, roomName);
    await redis.hdel(USER_ROOM_MAPPING, roomName);
    await redis.hdel(ACTIVE_MATCHES, roomName);
    
    console.log(`Successfully cleaned up room: ${roomName}`);
  } catch (error) {
    console.error(`Error cleaning up room ${roomName}:`, error);
  }
}

/**
 * Get all users who are alone in rooms and should be in queue
 */
export async function getUsersAloneInRooms(): Promise<string[]> {
  const aloneUsers: string[] = [];
  
  try {
    const allOccupancy = await redis.hgetall(ROOM_OCCUPANCY_KEY);
    
    for (const [roomName, occupancyData] of Object.entries(allOccupancy)) {
      try {
        const occupancy = JSON.parse(occupancyData) as RoomOccupancy;
        
        // Check if room has exactly one participant and is recent
        if (occupancy.participants.length === 1 && 
            (Date.now() - occupancy.lastUpdated) < 300000) { // 5 minutes
          console.log(`Found user alone in room ${roomName}: ${occupancy.participants[0]}`);
          aloneUsers.push(occupancy.participants[0]);
        }
      } catch (e) {
        console.error(`Error parsing occupancy data for room ${roomName}:`, e);
      }
    }
  } catch (error) {
    console.error('Error getting users alone in rooms:', error);
  }
  
  return aloneUsers;
}

/**
 * Sync room states with queue states - ensure consistency
 */
export async function syncRoomAndQueueStates(): Promise<{
  usersAddedToQueue: number;
  usersRemovedFromQueue: number;
  roomsCleaned: number;
}> {
  const result = {
    usersAddedToQueue: 0,
    usersRemovedFromQueue: 0,
    roomsCleaned: 0
  };
  
  try {
    console.log('Starting room and queue state synchronization');
    
    // 1. Get all users alone in rooms
    const usersAloneInRooms = await getUsersAloneInRooms();
    
    // 2. Ensure all alone users are in queue
    for (const username of usersAloneInRooms) {
      const userMapping = await redis.hget(USER_ROOM_MAPPING, username);
      if (userMapping) {
        try {
          const userState = JSON.parse(userMapping) as UserRoomState;
          if (userState.shouldBeInQueue) {
            await ensureUserInQueue(username, userState.roomName);
            result.usersAddedToQueue++;
          }
        } catch (e) {
          console.error('Error processing user mapping:', e);
        }
      }
    }
    
    // 3. Check for users in queue who are not actually in rooms
    const allQueuedUsersRaw = await redis.zrange(MATCHING_QUEUE, 0, -1);
    
    for (const userData of allQueuedUsersRaw) {
      try {
        const user = JSON.parse(userData) as UserDataInQueue;
        
        if (user.state === 'in_call' && user.roomName) {
          // Check if this user is actually in the room they claim to be in
          const occupancyData = await redis.hget(ROOM_OCCUPANCY_KEY, user.roomName);
          
          if (occupancyData) {
            const occupancy = JSON.parse(occupancyData) as RoomOccupancy;
            
            if (!occupancy.participants.includes(user.username)) {
              console.log(`User ${user.username} claims to be in room ${user.roomName} but is not there, removing from queue`);
              await removeUserFromQueue(user.username);
              result.usersRemovedFromQueue++;
            }
          } else {
            // Room doesn't exist, user shouldn't be in 'in_call' state
            console.log(`User ${user.username} is in 'in_call' state for non-existent room ${user.roomName}, converting to waiting`);
            await removeUserFromQueue(user.username);
            await addUserToQueue(user.username, user.useDemo, 'waiting');
            result.usersRemovedFromQueue++;
          }
        }
      } catch (e) {
        console.error('Error processing queued user during sync:', e);
      }
    }
    
    // 4. Clean up stale room data
    const allOccupancy = await redis.hgetall(ROOM_OCCUPANCY_KEY);
    const fiveMinutesAgo = Date.now() - 300000;
    
    for (const [roomName, occupancyData] of Object.entries(allOccupancy)) {
      try {
        const occupancy = JSON.parse(occupancyData) as RoomOccupancy;
        
        if (occupancy.lastUpdated < fiveMinutesAgo && occupancy.participants.length === 0) {
          await cleanupEmptyRoom(roomName);
          result.roomsCleaned++;
        }
      } catch (e) {
        console.error('Error processing room during cleanup:', e);
      }
    }
    
    console.log('Room and queue state synchronization completed:', result);
    
  } catch (error) {
    console.error('Error during room and queue state sync:', error);
  }
  
  return result;
}

/**
 * Remove user from room tracking when they leave
 */
export async function removeUserFromRoom(username: string, roomName: string): Promise<void> {
  try {
    // Get current occupancy
    const occupancyData = await redis.hget(ROOM_OCCUPANCY_KEY, roomName);
    
    if (occupancyData) {
      const occupancy = JSON.parse(occupancyData) as RoomOccupancy;
      
      // Remove user from participants
      occupancy.participants = occupancy.participants.filter(p => p !== username);
      occupancy.lastUpdated = Date.now();
      
      // Update occupancy
      if (occupancy.participants.length > 0) {
        await redis.hset(ROOM_OCCUPANCY_KEY, roomName, JSON.stringify(occupancy));
        
        // If there's now only one user left, ensure they're in queue
        if (occupancy.participants.length === 1) {
          await ensureUserInQueue(occupancy.participants[0], roomName);
        }
      } else {
        // Room is empty, clean it up
        await cleanupEmptyRoom(roomName);
      }
    }
    
    // Remove user from user-room mapping
    await redis.hdel(USER_ROOM_MAPPING, username);
    
    // Stop tracking this user as alone since they're leaving
    await stopTrackingUserAlone(username);
    
    console.log(`Removed user ${username} from room ${roomName}`);
    
  } catch (error) {
    console.error(`Error removing user ${username} from room ${roomName}:`, error);
  }
} <|MERGE_RESOLUTION|>--- conflicted
+++ resolved
@@ -3,11 +3,7 @@
 import { UserDataInQueue, ActiveMatch } from './types';
 import { addUserToQueue, removeUserFromQueue } from './queueManager';
 import { trackUserAlone, stopTrackingUserAlone } from './aloneUserManager';
-<<<<<<< HEAD
-import { validateMatch } from './matchValidator';
-=======
 import { checkPendingLeftBehindState } from './leftBehindUserHandler';
->>>>>>> a734a868
 
 const ROOM_OCCUPANCY_KEY = 'room_occupancy';
 const USER_ROOM_MAPPING = 'user_room_mapping';
@@ -117,17 +113,10 @@
  */
 async function ensureUserInQueue(username: string, roomName: string): Promise<void> {
   try {
-<<<<<<< HEAD
-    // First check if user is already matched (they might have found a match while we were processing)
-    const activeMatch = await checkUserInActiveMatch(username);
-    if (activeMatch) {
-      console.log(`User ${username} is already in an active match, not adding to queue`);
-=======
     // First check if user has a pending left-behind state being processed
     const pendingState = await checkPendingLeftBehindState(username);
     if (pendingState.hasPendingState) {
       console.log(`User ${username} has pending left-behind state, skipping queue operation`);
->>>>>>> a734a868
       return;
     }
     
