--- conflicted
+++ resolved
@@ -3,13 +3,9 @@
 import { generateUniqueRoomName } from './roomManager';
 import { addUserToQueue, removeUserFromQueue } from './queueManager';
 import { findMatchForUser } from './matchingService';
-<<<<<<< HEAD
-import { clearCooldown } from './rematchCooldown';
+import { clearCooldown, recordSkip } from './rematchCooldown';
 import { ActiveMatch } from './types';
 import { updateUserSkipStats, getUserSkipStats } from './skipStatsManager';
-=======
-import { clearCooldown, recordSkip } from './rematchCooldown';
->>>>>>> f8edac18
 
 // Handle user disconnection
 export async function handleUserDisconnection(username: string, roomName: string, otherUsername?: string) {
